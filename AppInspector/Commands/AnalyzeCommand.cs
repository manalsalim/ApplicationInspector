﻿// Copyright (C) Microsoft. All rights reserved.
// Licensed under the MIT License. See LICENSE.txt in the project root for license information.

using Microsoft.ApplicationInspector.RulesEngine;
using MultiExtractor;
using Newtonsoft.Json;
using NLog;
using System;
using System.Collections.Generic;
using System.IO;
using System.Linq;
using System.Text;
using System.Text.RegularExpressions;

namespace Microsoft.ApplicationInspector.Commands
{
    /// <summary>
    /// Options specific to analyze operation not to be confused with CLIAnalyzeCmdOptions which include CLI only args
    /// </summary>
    public class AnalyzeOptions : CommandOptions
    {
        public string SourcePath { get; set; }
        public string CustomRulesPath { get; set; }
        public bool IgnoreDefaultRules { get; set; }
        public bool AllowDupTags { get; set; }
        public string MatchDepth { get; set; } = "best";
        public string ConfidenceFilters { get; set; } = "high,medium";
        public string FilePathExclusions { get; set; } = "sample,example,test,docs,.vs,.git";
        public bool SingleThread { get; set; } = false;
    }

    /// <summary>
    /// Result of Analyze command GetResult() operation
    /// </summary>
    public class AnalyzeResult : Result
    {
        public enum ExitCode
        {
            Success = 0,
            NoMatches = 1,
            CriticalError = Utils.ExitCode.CriticalError //ensure common value for final exit log mention
        }

        [JsonProperty(Order = 2, PropertyName = "resultCode")]
        public ExitCode ResultCode { get; set; }

        /// <summary>
        /// Analyze command result object containing scan properties
        /// </summary>
        [JsonProperty(Order = 3, PropertyName = "metaData")]
        public MetaData Metadata { get; set; }

        public AnalyzeResult()
        {
            Metadata = new MetaData("", "");//needed for serialization; replaced later
        }
    }

    /// <summary>
    /// Analyze operation for setup and processing of results from Rulesengine
    /// </summary>
    public class AnalyzeCommand
    {
        private readonly int WARN_ZIP_FILE_SIZE = 1024 * 1000 * 10;  // warning for large zip files
        private readonly int MAX_FILESIZE = 1024 * 1000 * 5;  // Skip source files larger than 5 MB and log
        private readonly int MAX_TEXT_SAMPLE_LENGTH = 200;//char bytes

        private IEnumerable<string> _srcfileList;
        private MetaDataHelper _metaDataHelper; //wrapper containing MetaData object to be assigned to result
        private RuleProcessor _rulesProcessor;

        private DateTime DateScanned { get; set; }

        private DateTime _lastUpdated;

        /// <summary>
        /// Updated dynamically to more recent file in source
        /// </summary>
        public DateTime LastUpdated
        {
            get => _lastUpdated;
            set
            {
                //find last updated file in solution
                if (_lastUpdated < value)
                {
                    _lastUpdated = value;
                }
            }
        }

        private readonly List<string> _fileExclusionList;
        private Confidence _confidence;
        private readonly AnalyzeOptions _options; //copy of incoming caller options

        public AnalyzeCommand(AnalyzeOptions opt)
        {
            _options = opt;
            _options.MatchDepth ??= "best";

            if (!string.IsNullOrEmpty(opt.FilePathExclusions))
            {
                _fileExclusionList = opt.FilePathExclusions.ToLower().Split(",").ToList<string>();
                if (_fileExclusionList != null && (_fileExclusionList.Contains("none") || _fileExclusionList.Contains("None")))
                {
                    _fileExclusionList.Clear();
                }
            }

            LastUpdated = DateTime.MinValue;
            DateScanned = DateTime.Now;

            try
            {
                _options.Log ??= Utils.SetupLogging(_options);
                WriteOnce.Log ??= _options.Log;

                ConfigureConsoleOutput();
                ConfigSourcetoScan();
                ConfigConfidenceFilters();
                ConfigRules();
            }
            catch (OpException e) //group error handling
            {
                WriteOnce.Error(e.Message);
                throw;
            }
        }

        #region configureMethods

        /// <summary>
        /// Establish console verbosity
        /// For NuGet DLL use, console is automatically muted overriding any arguments sent
        /// </summary>
        private void ConfigureConsoleOutput()
        {
            WriteOnce.SafeLog("AnalyzeCommand::ConfigureConsoleOutput", LogLevel.Trace);

            //Set console verbosity based on run context (none for DLL use) and caller arguments
            if (!Utils.CLIExecutionContext)
            {
                WriteOnce.Verbosity = WriteOnce.ConsoleVerbosity.None;
            }
            else
            {
                WriteOnce.ConsoleVerbosity verbosity = WriteOnce.ConsoleVerbosity.Medium;
                if (!Enum.TryParse(_options.ConsoleVerbosityLevel, true, out verbosity))
                {
                    throw new OpException(MsgHelp.FormatString(MsgHelp.ID.CMD_INVALID_ARG_VALUE, "-x"));
                }
                else
                {
                    WriteOnce.Verbosity = verbosity;
                }
            }
        }

        /// <summary>
        /// Expects user to supply all that apply impacting which rule pattern matches are returned
        /// </summary>
        private void ConfigConfidenceFilters()
        {
            WriteOnce.SafeLog("AnalyzeCommand::ConfigConfidenceFilters", LogLevel.Trace);
            //parse and verify confidence values
            if (string.IsNullOrEmpty(_options.ConfidenceFilters))
            {
                _confidence = Confidence.High | Confidence.Medium; //excludes low by default
            }
            else
            {
                string[] confidences = _options.ConfidenceFilters.Split(',');
                foreach (string confidence in confidences)
                {
                    Confidence single;
                    if (Enum.TryParse(confidence, true, out single))
                    {
                        _confidence |= single;
                    }
                    else
                    {
                        throw new OpException(MsgHelp.FormatString(MsgHelp.ID.CMD_INVALID_ARG_VALUE, "x"));
                    }
                }
            }
        }

        /// <summary>
        /// Simple validation on source path provided for scanning and preparation
        /// </summary>
        private void ConfigSourcetoScan()
        {
            WriteOnce.SafeLog("AnalyzeCommand::ConfigSourcetoScan", LogLevel.Trace);

            if (string.IsNullOrEmpty(_options.SourcePath))
            {
                throw new OpException(MsgHelp.FormatString(MsgHelp.ID.CMD_REQUIRED_ARG_MISSING, "SourcePath"));
            }

            if (Directory.Exists(_options.SourcePath))
            {
                try
                {
                    _srcfileList = Directory.EnumerateFiles(_options.SourcePath, "*.*", SearchOption.AllDirectories);
                    if (_srcfileList.Count() == 0)
                    {
                        throw new OpException(MsgHelp.FormatString(MsgHelp.ID.CMD_INVALID_FILE_OR_DIR, _options.SourcePath));
                    }
                }
                catch (Exception)
                {
                    throw new OpException(MsgHelp.FormatString(MsgHelp.ID.CMD_INVALID_FILE_OR_DIR, _options.SourcePath));
                }
            }
            else if (File.Exists(_options.SourcePath)) //not a directory but make one for single flow
            {
                _srcfileList = new List<string>() { _options.SourcePath };
            }
            else
            {
                throw new OpException(MsgHelp.FormatString(MsgHelp.ID.CMD_INVALID_FILE_OR_DIR, _options.SourcePath));
            }
        }

        /// <summary>
        /// Add default and/or custom rules paths
        /// Iterate paths and add to ruleset
        /// </summary>
        private void ConfigRules()
        {
            WriteOnce.SafeLog("AnalyzeCommand::ConfigRules", LogLevel.Trace);

            RuleSet rulesSet = null;
            List<string> rulePaths = new List<string>();

            if (!_options.IgnoreDefaultRules)
            {
                rulePaths.Add(Utils.GetPath(Utils.AppPath.defaultRulesPackedFile));
                rulesSet = Utils.GetDefaultRuleSet(_options.Log);
            }

            if (!string.IsNullOrEmpty(_options.CustomRulesPath))
            {
                if (rulesSet == null)
                {
                    rulesSet = new RuleSet(_options.Log);
                }

                rulePaths.Add(_options.CustomRulesPath);

                if (Directory.Exists(_options.CustomRulesPath))
                {
                    rulesSet.AddDirectory(_options.CustomRulesPath);
                }
                else if (File.Exists(_options.CustomRulesPath))
                {
                    rulesSet.AddFile(_options.CustomRulesPath);
                }
                else
                {
                    throw new OpException(MsgHelp.FormatString(MsgHelp.ID.CMD_INVALID_RULE_PATH, _options.CustomRulesPath));
                }
            }

            //error check based on ruleset not path enumeration
            if (rulesSet == null || rulesSet.Count() == 0)
            {
                throw new OpException(MsgHelp.GetString(MsgHelp.ID.CMD_NORULES_SPECIFIED));
            }

            //instantiate a RuleProcessor with the added rules and exception for dependency
            _rulesProcessor = new RuleProcessor(rulesSet, _confidence, !_options.AllowDupTags, _options.MatchDepth == "first", _options.Log);

            //create metadata helper to wrap and help populate metadata from scan
            _metaDataHelper = new MetaDataHelper(_options.SourcePath, !_options.AllowDupTags);
        }

        #endregion configureMethods

        /// <summary>
        /// Main entry point to start analysis from CLI; handles setting up rules, directory enumeration
        /// file type detection and handoff
        /// Pre: All Configure Methods have been called already and we are ready to SCAN
        /// </summary>
        /// <returns></returns>
        public AnalyzeResult GetResult()
        {
            WriteOnce.SafeLog("AnalyzeCommand::Run", LogLevel.Trace);

            WriteOnce.Operation(MsgHelp.FormatString(MsgHelp.ID.CMD_RUNNING, "Analyze"));
            AnalyzeResult analyzeResult = new AnalyzeResult()
            {
                AppVersion = Utils.GetVersionString()
            };

            try
            {
                _metaDataHelper.Metadata.IncrementTotalFiles(_srcfileList.Count());//updated for zipped files later

                Action<string> ProcessFile = filename =>
                {
                    if (new FileInfo(filename).Length == 0)
                    {
                        WriteOnce.SafeLog(MsgHelp.FormatString(MsgHelp.ID.ANALYZE_EXCLUDED_TYPE_SKIPPED, filename), LogLevel.Warn);
                        _metaDataHelper.Metadata.IncrementFilesSkipped();
                        return;
                    }

                    ArchiveFileType archiveFileType = ArchiveFileType.UNKNOWN;
                    try //fix for #146
                    {
                        archiveFileType = MiniMagic.DetectFileType(filename);
                    }
                    catch (Exception e)
                    {
                        WriteOnce.SafeLog(e.Message + "\n" + e.StackTrace, LogLevel.Error);//log details
                        //Exception f = new Exception(MsgHelp.FormatString(MsgHelp.ID.ANALYZE_FILE_TYPE_OPEN, filename));//report friendly version
                        //throw f;
                    }

                    if (archiveFileType == ArchiveFileType.UNKNOWN)//not a known zipped file type
                    {
                        ProcessAsFile(filename);
                    }
                    else
                    {
                        UnZipAndProcess(filename, archiveFileType, _srcfileList.Count() == 1);
                    }
                };

                if (_options.SingleThread)
                {
                    // Iterate through all files and process against rules
                    foreach (string filename in _srcfileList)
                    {
                        ProcessFile(filename);
                    }
                }
                else
                {
                    _srcfileList.AsParallel().ForAll(filename => ProcessFile(filename));
                }

                WriteOnce.General("\r" + MsgHelp.FormatString(MsgHelp.ID.ANALYZE_FILES_PROCESSED_PCNT, 100));

                //wrapup result status
                if (_metaDataHelper.Metadata.TotalFiles == _metaDataHelper.Metadata.FilesSkipped)
                {
                    WriteOnce.Error(MsgHelp.GetString(MsgHelp.ID.ANALYZE_NOSUPPORTED_FILETYPES));
                    analyzeResult.ResultCode = AnalyzeResult.ExitCode.NoMatches;
                }
                else if (_metaDataHelper.Metadata.Matches.Count == 0)
                {
                    WriteOnce.Error(MsgHelp.GetString(MsgHelp.ID.ANALYZE_NOPATTERNS));
                    analyzeResult.ResultCode = AnalyzeResult.ExitCode.NoMatches;
                }
                else
                {
                    _metaDataHelper.Metadata.LastUpdated = LastUpdated.ToString();
                    _metaDataHelper.Metadata.DateScanned = DateScanned.ToString();
                    analyzeResult.Metadata = _metaDataHelper.Metadata; //replace instance with metadatahelper processed one
                    analyzeResult.ResultCode = AnalyzeResult.ExitCode.Success;
                }
            }
            catch (OpException e)
            {
                WriteOnce.Error(e.Message);
                //caught for CLI callers with final exit msg about checking log or throws for DLL callers
                throw;
            }

            return analyzeResult;
        }

        /// <summary>
        /// Wrapper for files that are on disk and ready to read vs unzipped files which are not to allow separation of core
        /// scan evaluation for use by decompression methods as well
        /// </summary>
        /// <param name="filename"></param>
        private void ProcessAsFile(string filename)
        {
            //check for supported language
            LanguageInfo languageInfo = new LanguageInfo();
            if (FileChecksPassed(filename, ref languageInfo))
            {
                LastUpdated = File.GetLastWriteTime(filename);
                _metaDataHelper.Metadata.PackageTypes.Add(MsgHelp.GetString(MsgHelp.ID.ANALYZE_UNCOMPRESSED_FILETYPE));

                string fileText = File.ReadAllText(filename);
                ProcessInMemory(filename, fileText, languageInfo);
            }
        }

        /// <summary>
        /// Main WORKHORSE for analyzing file; called from file based or decompression functions
        /// </summary>
        /// <param name="filename"></param>
        /// <param name="fileText"></param>
        private void ProcessInMemory(string filePath, string fileText, LanguageInfo languageInfo)
        {
            #region minorRollupTrackingAndProgress

            WriteOnce.SafeLog("Preparing to process file: " + filePath, LogLevel.Trace);

            _metaDataHelper.Metadata.IncrementFilesAnalyzed();

            int totalFilesReviewed = _metaDataHelper.Metadata.FilesAnalyzed + _metaDataHelper.Metadata.FilesSkipped;
            int percentCompleted = (int)((float)totalFilesReviewed / (float)_metaDataHelper.Metadata.TotalFiles * 100);
            //earlier issue now resolved so app handles mixed zipped/zipped and unzipped/zipped directories but catch all for non-critical UI
            if (percentCompleted > 100)
            {
                percentCompleted = 100;
            }

            if (percentCompleted < 100) //caller already reports @100% so avoid 2x for file output
            {
                WriteOnce.General("\r" + MsgHelp.FormatString(MsgHelp.ID.ANALYZE_FILES_PROCESSED_PCNT, percentCompleted), false);
            }

            #endregion minorRollupTrackingAndProgress

            //process file against rules returning unique or duplicate matches as configured
            ScanResult[] scanResults = _rulesProcessor.Analyze(fileText, languageInfo);

            //if any matches found for this file...
            if (scanResults.Count() > 0)
            {
                _metaDataHelper.Metadata.IncrementFilesAffected();
                _metaDataHelper.Metadata.IncrementTotalMatchesCount(scanResults.Count());

                // Iterate through each match issue
                foreach (ScanResult scanResult in scanResults)
                {
                    WriteOnce.SafeLog(string.Format("Processing pattern matches for ruleId {0}, ruleName {1} file {2}", scanResult.Rule.Id, scanResult.Rule.Name, filePath), LogLevel.Trace);

                    //save all unique dependencies even if Dependency tag pattern is not-unique
                    var tagPatternRegex = new Regex("Dependency.SourceInclude", RegexOptions.IgnoreCase);
                    string textMatch = string.Empty;

                    if (scanResult.Rule.Tags.Any(v => tagPatternRegex.IsMatch(v)))
                    {
                        textMatch = ExtractDependency(fileText, scanResult.Boundary.Index, scanResult.PatternMatch, languageInfo.Name);
                    }
                    else
                    {
                        textMatch = ExtractTextSample(fileText, scanResult.Boundary.Index, scanResult.Boundary.Length);
                    }

                    MatchRecord matchRecord = new MatchRecord()
                    {
                        FileName = filePath,
                        Language = languageInfo,
                        StartLocationLine = scanResult.StartLocation.Line,
                        StartLocationColumn = scanResult.StartLocation.Column,
                        EndLocationLine = scanResult.EndLocation.Line,
                        EndLocationColumn = scanResult.EndLocation.Column,
                        RuleId = scanResult.Rule.Id,
                        Severity = scanResult.Rule.Severity.ToString(),
                        RuleName = scanResult.Rule.Name,
                        RuleDescription = scanResult.Rule.Description,
                        PatternConfidence = scanResult.Confidence.ToString(),
                        PatternType = scanResult.PatternMatch.PatternType.ToString(),
                        MatchingPattern = scanResult.PatternMatch.Pattern,
                        Sample = textMatch,
                        Excerpt = ExtractExcerpt(fileText, scanResult.StartLocation.Line),
                        Tags = scanResult.Rule.Tags
                    };

                    //preserve issue level characteristics as rolled up meta data of interest
                    _metaDataHelper.AddMatchRecord(matchRecord);
                }
            }
            else
            {
                WriteOnce.SafeLog("No pattern matches detected for file: " + filePath, LogLevel.Trace);
            }
        }

        #region ProcessingAssist

        /// <summary>
        /// Simple wrapper but keeps calling code consistent
        /// Do not html code result which is accomplished later before out put to report
        /// </summary>
        private string ExtractTextSample(string fileText, int index, int length)
        {
            string result = "";
            try
            {
                //some js file results may be too long for practical display
                if (length > MAX_TEXT_SAMPLE_LENGTH)
                {
                    length = MAX_TEXT_SAMPLE_LENGTH;
                }

                result = fileText.Substring(index, length).Trim();
            }
            catch (Exception)
            {
                //control the error description and continue; error in rules engine possible
                WriteOnce.SafeLog("Unexpected indexing issue in ExtractTextSample.  Process continued", LogLevel.Error);
            }

            return result;
        }

        /// <summary>
        /// Located here to include during Match creation to avoid a call later or putting in constructor
        /// Needed in match ensuring value exists at time of report writing rather than expecting a callback
        /// from the template
        /// </summary>
        /// <returns></returns>
        private string ExtractExcerpt(string text, int startLineNumber, int length = 10)
        {
            if (String.IsNullOrEmpty(text))
            {
                return "";
            }

            var lines = text.Split('\n');
            var distance = (int)((length - 1.0) / 2.0);

            // Sanity check
            if (startLineNumber < 0)
            {
                startLineNumber = 0;
            }

            if (startLineNumber >= lines.Length)
            {
                startLineNumber = lines.Length - 1;
            }

            var excerptStartLine = Math.Max(0, startLineNumber - distance);
            var excerptEndLine = Math.Min(lines.Length - 1, startLineNumber + distance);

            /* If the code snippet we're viewing is already indented 16 characters minimum,
             * we don't want to show all that extra white-space, so we'll find the smallest
             * number of spaces at the beginning of each line and use that.
             */

            var minSpaces = -1;
            for (var i = excerptStartLine; i <= excerptEndLine; i++)
            {
                var numPrefixSpaces = lines[i].TakeWhile(c => c == ' ').Count();
                minSpaces = (minSpaces == -1 || numPrefixSpaces < minSpaces) ? numPrefixSpaces : minSpaces;
            }

            var sb = new StringBuilder();
            // We want to go from (start - 5) to (start + 5) (off by one?)
            // LINE=10, len=5, we want 8..12, so N-(L-1)/2 to N+(L-1)/2
            // But cap those values at 0/end
            for (var i = excerptStartLine; i <= excerptEndLine; i++)
            {
                string line = lines[i].Substring(minSpaces).TrimEnd();
                sb.AppendLine(line);

            }

            return System.Net.WebUtility.HtmlEncode(sb.ToString());
        }

        /// <summary>
        /// Helper to special case additional processing to just get the values without the import keywords etc.
        /// and encode for html output
        /// </summary>
        private string ExtractDependency(string text, int startIndex, SearchPattern pattern, string language)
        {
            // import value; load value; include value;
            string rawResult = "";
            int endIndex = text.IndexOf('\n', startIndex);
            if (-1 != startIndex && -1 != endIndex)
            {
                rawResult = text.Substring(startIndex, endIndex - startIndex).Trim();

                //recreate regex used to find entire value
                Regex regex = new Regex(pattern.Pattern);
                MatchCollection matches = regex.Matches(rawResult);

                //remove surrounding import or trailing comments
                if (matches.Count > 0)
                {
                    foreach (Match match in matches)
                    {
                        if (match.Groups.Count == 1)//handles cases like "using Newtonsoft.Json"
                        {
                            string[] parseValues = match.Groups[0].Value.Split(' ');
                            if (parseValues.Length == 1)
                            {
                                rawResult = parseValues[0].Trim();
                            }
                            else if (parseValues.Length > 1)
                            {
                                rawResult = parseValues[1].Trim(); //should be value; time will tell if fullproof
                            }
                        }
                        else if (match.Groups.Count > 1)//handles cases like include <stdio.h>
                        {
                            rawResult = match.Groups[1].Value.Trim();
                        }
                        //else if > 2 too hard to match; do nothing

                        break;//only designed to expect one match per line i.e. not include value include value
                    }
                }

                string finalResult = rawResult.Replace(";", "");
                _metaDataHelper.Metadata.UniqueDependencies.Add(finalResult);

                return System.Net.WebUtility.HtmlEncode(finalResult);
            }

            return rawResult;
        }

        #endregion ProcessingAssist

        private void UnZipAndProcess(string filename, ArchiveFileType archiveFileType, bool topLevel = true)
        {
            // zip itself may be in excluded list i.e. sample, test or similar unless ignore filter requested
            if (_fileExclusionList != null && _fileExclusionList.Any(v => filename.ToLower().Contains(v)))
            {
                WriteOnce.SafeLog(MsgHelp.FormatString(MsgHelp.ID.ANALYZE_EXCLUDED_TYPE_SKIPPED, filename), LogLevel.Warn);
                _metaDataHelper.Metadata.IncrementFilesSkipped();
                return;
            }

            //zip itself may be too huge for timely processing
            if (new FileInfo(filename).Length > WARN_ZIP_FILE_SIZE)
            {
                if (topLevel)
                {
                    WriteOnce.General(MsgHelp.GetString(MsgHelp.ID.ANALYZE_COMPRESSED_FILESIZE_WARN));
                }
                else
                {
                    WriteOnce.SafeLog("Decompressing large file " + filename, LogLevel.Warn);
                }
            }
            else
            {
                if (topLevel)
                {
                    WriteOnce.General(MsgHelp.GetString(MsgHelp.ID.ANALYZE_COMPRESSED_PROCESSING));
                }
                else
                {
                    WriteOnce.SafeLog("Decompressing file " + filename, LogLevel.Warn);
                }
            }

            LastUpdated = File.GetLastWriteTime(filename);
            _metaDataHelper.Metadata.PackageTypes.Add(MsgHelp.GetString(MsgHelp.ID.ANALYZE_COMPRESSED_FILETYPE));

            try
            {
                IEnumerable<FileEntry> files = Extractor.ExtractFile(filename);

                if (_options.SingleThread)
                {
                    foreach (FileEntry file in files)
                    {
<<<<<<< HEAD
                        try
=======
                        foreach (FileEntry file in files.Where(x => x != null))
>>>>>>> f737622c
                        {
                            //check uncompressed file passes standard checks
                            LanguageInfo languageInfo = new LanguageInfo();
                            if (FileChecksPassed(file.FullPath, ref languageInfo, file.Content.Length))
                            {
                                byte[] streamByteArray = file.Content.ToArray();
                                ProcessInMemory(file.FullPath, Encoding.UTF8.GetString(streamByteArray, 0, streamByteArray.Length), languageInfo);
                            }
                        }
<<<<<<< HEAD
                        catch (Exception)
=======
                    }
                    else
                    {
                        files.Where(x => x != null).AsParallel().ForAll(file =>
>>>>>>> f737622c
                        {
                            Console.WriteLine($"Failed to parse {file.FullPath}");
                        }
                    }
                }
                else
                {
                    files.AsParallel().ForAll(file =>
                    {
                        try
                        {
                            //check uncompressed file passes standard checks
                            LanguageInfo languageInfo = new LanguageInfo();
                            if (FileChecksPassed(file.FullPath, ref languageInfo, file.Content.Length))
                            {
                                byte[] streamByteArray = file.Content.ToArray();
                                ProcessInMemory(file.FullPath, Encoding.UTF8.GetString(streamByteArray, 0, streamByteArray.Length), languageInfo);
                            }
                        }
                        catch (Exception)
                        {
                            Console.WriteLine($"Failed to parse {file.FullPath}");
                        }
                    });
                }

                // Do this at the end so we don't force the IEnumerable to populate before we walk it
                _metaDataHelper.Metadata.IncrementTotalFiles(files.Count());//additive in case additional child zip files processed
            }
            catch (Exception)
            {
                string errmsg = MsgHelp.FormatString(MsgHelp.ID.ANALYZE_COMPRESSED_ERROR, filename);
                WriteOnce.Error(errmsg);
                throw;
            }
        }

        /// <summary>
        /// Common validation called by ProcessAsFile and UnzipAndProcess to ensure same order and checks made
        /// </summary>
        /// <param name="filePath"></param>
        /// <param name="languageInfo"></param>
        /// <param name="fileLength">should be > zero if called from unzip method</param>
        /// <returns></returns>
        private bool FileChecksPassed(string filePath, ref LanguageInfo languageInfo, long fileLength = 0)
        {
            _metaDataHelper.Metadata.FileExtensions.Add(Path.GetExtension(filePath).Replace('.', ' ').TrimStart());

            // 1. Skip files written in unknown language
            if (!Language.FromFileName(filePath, ref languageInfo))
            {
                WriteOnce.SafeLog(MsgHelp.FormatString(MsgHelp.ID.ANALYZE_LANGUAGE_NOTFOUND, filePath), LogLevel.Warn);
                _metaDataHelper.Metadata.IncrementFilesSkipped();
                return false;
            }

            _metaDataHelper.AddLanguage(languageInfo.Name);

            // 2. Skip excluded files i.e. sample, test or similar unless ignore filter requested
            if (_fileExclusionList != null && _fileExclusionList.Any(v => filePath.ToLower().Contains(v)))
            {
                WriteOnce.SafeLog(MsgHelp.FormatString(MsgHelp.ID.ANALYZE_EXCLUDED_TYPE_SKIPPED, filePath), LogLevel.Warn);
                _metaDataHelper.Metadata.IncrementFilesSkipped();
                return false;
            }

            // 3. Skip if exceeds file size limits
            try
            {
                fileLength = fileLength <= 0 ? new FileInfo(filePath).Length : fileLength;
                if (fileLength > MAX_FILESIZE)
                {
                    WriteOnce.SafeLog(MsgHelp.FormatString(MsgHelp.ID.ANALYZE_FILESIZE_SKIPPED, filePath), LogLevel.Warn);
                    _metaDataHelper.Metadata.IncrementFilesSkipped();
                    return false;
                }
            }
            catch (Exception)
            {
                WriteOnce.Error(MsgHelp.FormatString(MsgHelp.ID.CMD_INVALID_FILE_OR_DIR, filePath));
                throw;
            }

            return true;
        }
    }
}<|MERGE_RESOLUTION|>--- conflicted
+++ resolved
@@ -654,17 +654,13 @@
 
             try
             {
-                IEnumerable<FileEntry> files = Extractor.ExtractFile(filename);
+                IEnumerable<FileEntry> files = Extractor.ExtractFile(filename).Where(x => x != null);
 
                 if (_options.SingleThread)
                 {
                     foreach (FileEntry file in files)
                     {
-<<<<<<< HEAD
                         try
-=======
-                        foreach (FileEntry file in files.Where(x => x != null))
->>>>>>> f737622c
                         {
                             //check uncompressed file passes standard checks
                             LanguageInfo languageInfo = new LanguageInfo();
@@ -674,14 +670,7 @@
                                 ProcessInMemory(file.FullPath, Encoding.UTF8.GetString(streamByteArray, 0, streamByteArray.Length), languageInfo);
                             }
                         }
-<<<<<<< HEAD
                         catch (Exception)
-=======
-                    }
-                    else
-                    {
-                        files.Where(x => x != null).AsParallel().ForAll(file =>
->>>>>>> f737622c
                         {
                             Console.WriteLine($"Failed to parse {file.FullPath}");
                         }
