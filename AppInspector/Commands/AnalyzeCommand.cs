--- conflicted
+++ resolved
@@ -31,14 +31,12 @@
         public IEnumerable<string> FilePathExclusions { get; set; } = Array.Empty<string>();
         public bool SingleThread { get; set; } = false;
         public bool TreatEverythingAsCode { get; set; } = false;
-<<<<<<< HEAD
         public bool NoShowProgress { get; set; } = true;
         public bool TagsOnly { get; set; } = false;
         public int FileTimeOut { get; set; } = 0;
         public int ProcessingTimeOut { get; set; } = 0;
         public int ContextLines { get; set; } = 3;
-=======
->>>>>>> c4c02e2f
+
         public bool ScanUnknownTypes { get; set; }
     }
 
@@ -425,42 +423,6 @@
                         }
                     }
                 }
-<<<<<<< HEAD
-=======
-                else
-                {
-                    Parallel.ForEach(_srcfileList, filePath => AnalyzeFiles(filePath));
-                    Parallel.ForEach(_rulesProcessor?.AllResults, MatchRecord => ProcessResult(MatchRecord));
-                }
-
-                WriteOnce.General("\r" + MsgHelp.FormatString(MsgHelp.ID.ANALYZE_FILES_PROCESSED_PCNT, 100));
-
-                //wrapup result status
-                if (_metaDataHelper?.Metadata.TotalFiles == _metaDataHelper?.Metadata.FilesSkipped)
-                {
-                    WriteOnce.Error(MsgHelp.GetString(MsgHelp.ID.ANALYZE_NOSUPPORTED_FILETYPES));
-                    analyzeResult.ResultCode = AnalyzeResult.ExitCode.NoMatches;
-                }
-                else if (_metaDataHelper?.Matches.Count == 0)
-                {
-                    WriteOnce.Error(MsgHelp.GetString(MsgHelp.ID.ANALYZE_NOPATTERNS));
-                    analyzeResult.ResultCode = AnalyzeResult.ExitCode.NoMatches;
-                }
-                else if (_metaDataHelper != null && _metaDataHelper.Metadata != null)
-                {
-                    _metaDataHelper.Metadata.LastUpdated = LastUpdated.ToString();
-                    _metaDataHelper.Metadata.DateScanned = DateScanned.ToString();
-                    _metaDataHelper.PrepareReport();
-                    analyzeResult.Metadata = _metaDataHelper.Metadata; //replace instance with metadatahelper processed one
-                    analyzeResult.ResultCode = AnalyzeResult.ExitCode.Success;
-                }
-            }
-            catch (OpException e) //group error handling
-            {
-                WriteOnce.Error(e.Message);
-                throw;
-            }
->>>>>>> c4c02e2f
 
                 sw.Stop();
 
@@ -671,19 +633,9 @@
             }
             AnalyzeResult analyzeResult = new AnalyzeResult()
             {
-<<<<<<< HEAD
                 AppVersion = Utils.GetVersionString()
             };
-=======
-                _metaDataHelper?.AddLanguage("Unknown");
-                languageInfo = new LanguageInfo() { Extensions = new string[] { Path.GetExtension(filePath) }, Name = "Unknown" };
-                if (!_options.ScanUnknownTypes)
-                {
-                    _metaDataHelper?.Metadata.IncrementFilesSkipped();
-                    return false;
-                }
-            }
->>>>>>> c4c02e2f
+
 
             var exitCode = await PopulateRecordsAsync(cancellationToken);
 
@@ -706,23 +658,12 @@
                 analyzeResult.ResultCode = AnalyzeResult.ExitCode.Success;
             }
 
-<<<<<<< HEAD
             if (cancellationToken.IsCancellationRequested)
             {
                 analyzeResult.ResultCode = AnalyzeResult.ExitCode.Canceled;
             }
 
             return analyzeResult;
-=======
-            using var fs = new FileStream(filePath, FileMode.Open, FileAccess.Read, FileShare.Read);
-
-            if (IsBinary(fs))
-            {
-                return false;
-            }
-
-            return true;
->>>>>>> c4c02e2f
         }
 
         /// <summary>
@@ -854,69 +795,13 @@
                 analyzeResult.ResultCode = AnalyzeResult.ExitCode.TimedOut;
             }
 
-<<<<<<< HEAD
             return analyzeResult;
 
             void DoProcessing(IEnumerable<FileEntry> fileEntries)
-=======
-            if (IsBinary(fileEntry.Content))
-            {
-                return false;
-            }
-
-            return true;
-        }
-
-        private bool IsBinary(Stream fileContents)
-        {
-            var numRead = 1;
-            var span = new Span<byte>(new byte[8192]);
-            var controlsEncountered = 0;
-            var maxControlsEncountered = (int)(0.3 * fileContents.Length);
-            while (numRead > 0)
-            {
-                numRead = fileContents.Read(span);
-                for (var i = 0; i < numRead; i++)
-                {
-                    var ch = (char)span[i];
-                    if (ch == '\0')
-                    {
-                        fileContents.Position = 0;
-                        return true;
-                    }
-                    else if (char.IsControl(ch) && !char.IsWhiteSpace(ch))
-                    {
-                        if (++controlsEncountered > maxControlsEncountered)
-                        {
-                            fileContents.Position = 0;
-                            return true;
-                        }
-                    }
-                }
-
-            }
-            fileContents.Position = 0;
-            return false;
-        }
-
-        /// <summary>
-        /// Allow callers to exclude files that are not core code files and may otherwise report false positives for matches
-        /// Does not apply to root scan folder which may be named .\test etc. but to subdirectories only
-        /// </summary>
-        /// <param name="filePath"></param>
-        /// <returns></returns>
-        private bool ExcludeFileFromScan(string filePath)
-        {
-            string? rootScanDirectory = Directory.Exists(_options.SourcePath) ? _options.SourcePath : Path.GetDirectoryName(_options.SourcePath);
-            bool scanningRootFolder = !string.IsNullOrEmpty(filePath) && Path.GetDirectoryName(filePath)?.ToLower() == rootScanDirectory?.ToLower();
-            
-            // 2. Skip excluded files i.e. sample, test or similar from sub-directories (not root #210) unless ignore filter requested
-            if (!scanningRootFolder)
->>>>>>> c4c02e2f
+
             {
                 if (_options.ProcessingTimeOut > 0)
                 {
-<<<<<<< HEAD
                     using var cts = new CancellationTokenSource();
                     var t = Task.Run(() => PopulateRecords(cts.Token, _options, fileEntries), cts.Token);
                     if (!t.Wait(new TimeSpan(0, 0, 0, 0, _options.ProcessingTimeOut)))
@@ -937,10 +822,6 @@
                 else
                 {
                     PopulateRecords(new CancellationToken(), _options, fileEntries);
-=======
-                    WriteOnce.SafeLog(MsgHelp.FormatString(MsgHelp.ID.ANALYZE_EXCLUDED_TYPE_SKIPPED, filePath??""), LogLevel.Warn);
-                    return true;
->>>>>>> c4c02e2f
                 }
             }
         }
