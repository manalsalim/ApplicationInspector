﻿// Copyright (c) Microsoft Corporation.
// Licensed under the MIT License.

using Microsoft.ApplicationInspector.RulesEngine;
using NLog;
using NLog.Config;
using NLog.Targets;
using System;
using System.Diagnostics;
using System.IO;
using System.Linq;
using System.Reflection;
using System.Runtime.InteropServices;

namespace Microsoft.ApplicationInspector.Commands
{
    //Miscellenous common methods needed from several places throughout
    static public class Utils
    {
        public enum ExitCode
        {
            Success = 0,
            PartialFail = 1,
            CriticalError = 2
        }

        static string _basePath;
        static public string LogFilePath { get; set; } //used to capture and report log path for console messages
        static public Logger Logger { get; set; }

        public enum AppPath { basePath, defaultRulesSrc, defaultRulesPackedFile, defaultLog, tagGroupPref, tagCounterPref };

        public static string GetVersionString()
        {
            return String.Format("Microsoft Application Inspector {0}", GetVersion());
        }

        public static string GetVersion()
        {
            Assembly assembly = Assembly.GetExecutingAssembly();
            FileVersionInfo fileVersionInfo = FileVersionInfo.GetVersionInfo(assembly.Location);
            return fileVersionInfo.ProductVersion;
        }

        static public bool CLIExecutionContext { get; set; }

        static public string GetPath(AppPath pathType)
        {
            string result = "";
            switch (pathType)
            {
                case AppPath.basePath:
                    result = GetBaseAppPath();
                    break;
                case AppPath.defaultLog:
                    result = Path.Combine(GetBaseAppPath(), "log.txt");
                    break;
                case AppPath.defaultRulesSrc://Packrules source use
                    result = Path.GetFullPath(Path.Combine(GetBaseAppPath(), "..", "..", "..", "..", "AppInspector", "rules", "default"));//used to ref project folder
                    break;
                case AppPath.defaultRulesPackedFile://Packrules default output use
                    result = Path.Combine(System.AppContext.BaseDirectory, "..", "..", "..", "..", "AppInspector", "Resources", "defaultRulesPkd.json");//packed default file in project resources
                    break;
                case AppPath.tagGroupPref://CLI use only
                    result = Path.Combine(GetBaseAppPath(), "preferences", "tagreportgroups.json");
                    break;
                case AppPath.tagCounterPref://CLI use only
                    result = Path.Combine(GetBaseAppPath(), "preferences", "tagcounters.json");
                    break;

            }

            result = Path.GetFullPath(result);
            return result;
        }

        static private string GetBaseAppPath()
        {
            if (!String.IsNullOrEmpty(_basePath))
                return _basePath;

            _basePath = Path.GetFullPath(System.AppContext.BaseDirectory);
            return _basePath;
        }


        /// <summary>
        /// Common method of retrieving rules from AppInspector.Commands manifest
        /// </summary>
        /// <param name="logger"></param>
        /// <returns></returns>
        static public RuleSet GetDefaultRuleSet(Logger logger = null)
        {
            RuleSet ruleSet = new RuleSet(logger);
            Assembly assembly = Assembly.GetExecutingAssembly();
            string[] resourceName = assembly.GetManifestResourceNames();
            string filePath = "Microsoft.ApplicationInspector.Commands.defaultRulesPkd.json";
            Stream resource = assembly.GetManifestResourceStream(filePath);
            using (StreamReader file = new StreamReader(resource))
            {
                ruleSet.AddString(file.ReadToEnd(), filePath, null);
            }

            return ruleSet;
        }



        /// <summary>
        /// Attempt to map application type tags or file type or language to identify
        /// WebApplications, Windows Services, Client Apps, WebServices, Azure Functions etc.
        /// </summary>
        /// <param name="match"></param>
        static public String DetectSolutionType(MatchRecord match)
        {
            string result = "";
            if (match.Issue.Rule.Tags.Any(s => s.Contains("Application.Type")))
            {
                foreach (string tag in match.Issue.Rule.Tags)
                {
                    int index = tag.IndexOf("Application.Type");
                    if (-1 != index)
                    {
                        result = tag.Substring(index + 17);
                        break;
                    }
                }
            }
            else
            {
                switch (match.Filename)
                {
                    case "web.config":
                        result = "Web.Application";
                        break;
                    case "app.config":
                        result = ".NETclient";
                        break;
                    default:
                        switch (Path.GetExtension(match.Filename))
                        {
                            case ".cshtml":
                                result = "Web.Application";
                                break;
                            case ".htm":
                            case ".html":
                            case ".js":
                            case ".ts":
                                result = "Web.Application";
                                break;
                            case "powershell":
                            case "shellscript":
                            case "wincmdscript":
                                result = "script";
                                break;
                            default:
                                switch (match.Language.Name)
                                {
                                    case "ruby":
                                    case "perl":
                                    case "php":
                                        result = "Web.Application";
                                        break;
                                }
                                break;
                        }
                        break;
                }

            }

            return result.ToLower();
        }



        public static void OpenBrowser(string url)
        {
            if (RuntimeInformation.IsOSPlatform(OSPlatform.Windows))
            {

                try
                {
                    Process.Start(new ProcessStartInfo("cmd", $"/c start {url}"));
                    WriteOnce.General(ErrMsg.GetString(ErrMsg.ID.BROWSER_START_SUCCESS));
                }
                catch (Exception)
                {
                    WriteOnce.General(ErrMsg.GetString(ErrMsg.ID.BROWSER_START_FAIL));//soft error
                }
            }
            else if (RuntimeInformation.IsOSPlatform(OSPlatform.Linux))
            {
                if (!string.IsNullOrEmpty(Environment.GetEnvironmentVariable("BROWSER")))
                {
                    try
                    {
                        Process.Start("xdg-open", "\"" + url + "\"");
                        WriteOnce.General(ErrMsg.GetString(ErrMsg.ID.BROWSER_START_SUCCESS));
                    }
                    catch (Exception)
                    {
                        WriteOnce.General(ErrMsg.GetString(ErrMsg.ID.BROWSER_START_FAIL));//soft error
                    }
                }
                else
                {
                    WriteOnce.General(ErrMsg.GetString(ErrMsg.ID.BROWSER_ENVIRONMENT_VAR));
                }
            }
            else if (RuntimeInformation.IsOSPlatform(OSPlatform.OSX))
            {
                try
                {
                    Process.Start("open", "\"" + url + "\"");
                    WriteOnce.General(ErrMsg.GetString(ErrMsg.ID.BROWSER_START_SUCCESS));
                }
                catch (Exception)
                {
                    WriteOnce.General(ErrMsg.GetString(ErrMsg.ID.BROWSER_START_FAIL));//soft error
                }
            }
        }


        /// <summary>
        /// For use when logging is needed and was not called via CLI
        /// </summary>
        /// <returns></returns>
        public static Logger SetupLogging()
        {
            AllCommandOptions opts = new AllCommandOptions();//defaults used

            return SetupLogging(opts);
        }



        /// <summary>
        /// Setup application inspector logging; 1 file per process
        /// </summary>
        /// <param name="opts"></param>
        /// <returns></returns>
        public static Logger SetupLogging(AllCommandOptions opts)
        {
            //prevent being called again if already set unless closed first
            if (Logger != null)
                return Logger;

            var config = new NLog.Config.LoggingConfiguration();

            if (String.IsNullOrEmpty(opts.LogFilePath))
            {
                opts.LogFilePath = Utils.GetPath(Utils.AppPath.defaultLog);
            }

            //clean up previous for convenience in reading
            if (File.Exists(opts.LogFilePath))
            {
                // Read the file and display it line by line.  
                System.IO.StreamReader file = new System.IO.StreamReader(opts.LogFilePath);
                String line = file.ReadLine();
                file.Close();
                if (line.Contains("AppInsLog"))
                    File.Delete(opts.LogFilePath);
            }

            LogLevel log_level = LogLevel.Error;//default
            if (String.IsNullOrEmpty(opts.LogFileLevel))
                opts.LogFileLevel = "Error";

            try
            {
                log_level = LogLevel.FromString(opts.LogFileLevel);
            }
            catch (Exception)
            {
                throw new Exception((ErrMsg.FormatString(ErrMsg.ID.CMD_INVALID_ARG_VALUE, "-v")));
            }

            using (var fileTarget = new FileTarget()
            {
                Name = "LogFile",
                FileName = opts.LogFilePath,
                Layout = @"${date:universalTime=true:format=s} ${threadid} ${level:uppercase=true} - AppInsLog - ${message}",
                ForceMutexConcurrentWrites = true

            })
            {
                config.AddTarget(fileTarget);
                config.LoggingRules.Add(new LoggingRule("CST.ApplicationInspector", log_level, fileTarget));
            }

            LogFilePath = opts.LogFilePath;//preserve for console path msg

            LogManager.Configuration = config;
<<<<<<< HEAD
            Logger = LogManager.GetLogger("CST.ApplicationInspector");
            return Logger;
=======
            Logger logger = LogManager.GetLogger("CST.ApplicationInspector");
            logger.Info("[" + DateTime.Now.ToLocalTime() + "] //////////////////////////////////////////////////////////");

            return logger;
>>>>>>> 249d363f
        }

    }

}<|MERGE_RESOLUTION|>--- conflicted
+++ resolved
@@ -261,7 +261,7 @@
                 System.IO.StreamReader file = new System.IO.StreamReader(opts.LogFilePath);
                 String line = file.ReadLine();
                 file.Close();
-                if (line.Contains("AppInsLog"))
+                if (line.Contains("AppInsLog"))//safety to prevent file path other than our logs from deletion
                     File.Delete(opts.LogFilePath);
             }
 
@@ -294,15 +294,9 @@
             LogFilePath = opts.LogFilePath;//preserve for console path msg
 
             LogManager.Configuration = config;
-<<<<<<< HEAD
             Logger = LogManager.GetLogger("CST.ApplicationInspector");
             return Logger;
-=======
-            Logger logger = LogManager.GetLogger("CST.ApplicationInspector");
-            logger.Info("[" + DateTime.Now.ToLocalTime() + "] //////////////////////////////////////////////////////////");
-
-            return logger;
->>>>>>> 249d363f
+
         }
 
     }
