﻿<Project Sdk="Microsoft.NET.Sdk">

  <PropertyGroup>
    <TargetFramework>netcoreapp3.1</TargetFramework>
<<<<<<< HEAD
    <PackageId>Microsoft.MultiExtractor</PackageId>
    <Authors>Microsoft</Authors>
    <Company>Microsoft</Company>
    <Description>MultiExtractor is a library for performing file extraction from many different types of file archives, recursively.</Description>
    <copyright>© Microsoft Corporation. All rights reserved.</copyright> 
    <PackageLicenseExpression>MIT</PackageLicenseExpression>
    <GeneratePackageOnBuild>false</GeneratePackageOnBuild>
=======
    <RootNamespace>Microsoft.CST.OpenSource</RootNamespace>
    <Company>Microsoft Corporation</Company>
    <Description>OSS Gadget - Recursive Multi-Format Extractor</Description>
    <Authors>Michael Scovetta</Authors>
    <RepositoryType>GitHub</RepositoryType>
    <RepositoryUrl>https://github.com/Microsoft/OSSGadget</RepositoryUrl>
    <Configurations>Debug;Release</Configurations>
>>>>>>> ced802a4
    <LangVersion>8.0</LangVersion>
    <Nullable>Enable</Nullable>
  </PropertyGroup>

  <ItemGroup>
    <PackageReference Include="DiscUtils.Btrfs" Version="0.15.1-ci0002" />
    <PackageReference Include="DiscUtils.Core" Version="0.15.1-ci0002" />
    <PackageReference Include="DiscUtils.Ext" Version="0.15.1-ci0002" />
    <PackageReference Include="DiscUtils.Fat" Version="0.15.1-ci0002" />
    <PackageReference Include="DiscUtils.HfsPlus" Version="0.15.1-ci0002" />
    <PackageReference Include="DiscUtils.Iso9660" Version="0.15.1-ci0002" />
    <PackageReference Include="DiscUtils.Ntfs" Version="0.15.1-ci0002" />
    <PackageReference Include="DiscUtils.Vhd" Version="0.15.1-ci0002" />
    <PackageReference Include="DiscUtils.Vhdx" Version="0.15.1-ci0002" />
    <PackageReference Include="DiscUtils.Vmdk" Version="0.15.1-ci0002" />
    <PackageReference Include="DiscUtils.Wim" Version="0.15.1-ci0002" />
    <PackageReference Include="DiscUtils.Xfs" Version="0.15.1-ci0002" />
    <PackageReference Include="NLog" Version="4.7.0" />
    <PackageReference Include="SharpCompress" Version="0.25.0" />
    <PackageReference Include="SharpZipLib" Version="1.2.0" />
  </ItemGroup>

<<<<<<< HEAD
  <PropertyGroup Condition="'$(Configuration)|$(Platform)'=='Debug|AnyCPU'">
    <Optimize>false</Optimize>
  </PropertyGroup>
=======
  <ItemGroup>
    <PackageReference Update="Nerdbank.GitVersioning" Version="3.1.91" />
  </ItemGroup>
>>>>>>> ced802a4
</Project><|MERGE_RESOLUTION|>--- conflicted
+++ resolved
@@ -2,7 +2,6 @@
 
   <PropertyGroup>
     <TargetFramework>netcoreapp3.1</TargetFramework>
-<<<<<<< HEAD
     <PackageId>Microsoft.MultiExtractor</PackageId>
     <Authors>Microsoft</Authors>
     <Company>Microsoft</Company>
@@ -10,15 +9,6 @@
     <copyright>© Microsoft Corporation. All rights reserved.</copyright> 
     <PackageLicenseExpression>MIT</PackageLicenseExpression>
     <GeneratePackageOnBuild>false</GeneratePackageOnBuild>
-=======
-    <RootNamespace>Microsoft.CST.OpenSource</RootNamespace>
-    <Company>Microsoft Corporation</Company>
-    <Description>OSS Gadget - Recursive Multi-Format Extractor</Description>
-    <Authors>Michael Scovetta</Authors>
-    <RepositoryType>GitHub</RepositoryType>
-    <RepositoryUrl>https://github.com/Microsoft/OSSGadget</RepositoryUrl>
-    <Configurations>Debug;Release</Configurations>
->>>>>>> ced802a4
     <LangVersion>8.0</LangVersion>
     <Nullable>Enable</Nullable>
   </PropertyGroup>
@@ -41,13 +31,7 @@
     <PackageReference Include="SharpZipLib" Version="1.2.0" />
   </ItemGroup>
 
-<<<<<<< HEAD
   <PropertyGroup Condition="'$(Configuration)|$(Platform)'=='Debug|AnyCPU'">
     <Optimize>false</Optimize>
   </PropertyGroup>
-=======
-  <ItemGroup>
-    <PackageReference Update="Nerdbank.GitVersioning" Version="3.1.91" />
-  </ItemGroup>
->>>>>>> ced802a4
 </Project>