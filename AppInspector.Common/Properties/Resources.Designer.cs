--- conflicted
+++ resolved
@@ -630,20 +630,16 @@
         }
         
         /// <summary>
-<<<<<<< HEAD
+        ///   Looks up a localized string similar to Rule {0} failed verification. When a rule is overridden it must have all the depends_on_tags of the overridder, these tags are missing: {1}.
+        /// </summary>
+        internal static string VERIFY_RULES_OVERRIDDEN_RULE_DEPENDS_ON_TAG_MISSING {
+            get {
+                return ResourceManager.GetString("VERIFY_RULES_OVERRIDDEN_RULE_DEPENDS_ON_TAG_MISSING", resourceCulture);
+            }
+        }
+        
+        /// <summary>
         ///   Looks up a localized string similar to Rule {0} failed from invalid regex &apos;{1}&apos; with modifiers {2}.
-=======
-        ///   Looks up a localized string similar to Rule {0} failed verification. When a rule is overridden it must have all the depends_on_tags of the overridder, these tags are missing: {1}.
-        /// </summary>
-        internal static string VERIFY_RULES_OVERRIDDEN_RULE_DEPENDS_ON_TAG_MISSING {
-            get {
-                return ResourceManager.GetString("VERIFY_RULES_OVERRIDDEN_RULE_DEPENDS_ON_TAG_MISSING", resourceCulture);
-            }
-        }
-        
-        /// <summary>
-        ///   Looks up a localized string similar to Rule {0} failed from invalid regex &apos;{1}&apos; with {2}.
->>>>>>> 60f166d8
         /// </summary>
         internal static string VERIFY_RULES_REGEX_FAIL {
             get {
