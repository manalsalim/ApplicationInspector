# Introduction 

Microsoft Application Inspector is a software source code analysis tool that helps identify and surface well-known features and other interesting characteristics of source code to aid in determining **what the software is** or **what it does**.  It has received attention on [ZDNet](https://www.zdnet.com/article/microsoft-application-inspector-is-now-open-source-so-use-it-to-test-code-security/
), [SecurityWeek](https://www.securityweek.com/microsoft-introduces-free-source-code-analyzer), [CSOOnline](https://www.csoonline.com/article/3514732/microsoft-s-offers-application-inspector-to-probe-untrusted-open-source-code.html), [Linux.com/news](https://www.linux.com/news/microsoft-application-inspector-is-now-open-source-so-use-it-to-test-code-security/), [HelpNetSecurity](https://www.helpnetsecurity.com/2020/01/17/microsoft-application-inspector/
), Twitter and more and was first featured on [Microsoft.com](https://www.microsoft.com/security/blog/2020/01/16/introducing-microsoft-application-inspector/).

Application Inspector is different from traditional static analysis tools in that it doesn't attempt to identify "good" or "bad" patterns; it simply reports what it finds against a set of over 400 rule patterns for feature detection including features that impact security such as the use of cryptography and more.  This can be extremely helpful in reducing the time needed to determine what Open Source or other components do by examining the source directly rather than trusting to limited documentation or recommendations.  

The tool supports scanning various programming languages including C, C++, C#, Java, JavaScript, HTML, Python, Objective-C, Go, Ruby, PowerShell and [more](https://github.com/microsoft/ApplicationInspector/wiki/2.1-Field:-applies_to-(languages-support)) and can scan projects with mixed language files.  It also includes HTML, JSON and text output formats with the default being an HTML report similar to the one shown here.

![AppInspector-Features](https://user-images.githubusercontent.com/47648296/72893326-9c82c700-3ccd-11ea-8944-9831ea17f3e0.png)

It includes a filterable confidence indicator to help minimize false positives matches as well as customizable default rules and conditional match logic.  

Be sure to see our project wiki page for more help https://Github.com/Microsoft/ApplicationInspector/wiki for **illustrations** and additional information and help.

# Goals

Application Inspector helps **inform you better** for choosing the best components to meet your needs with a smaller footprint of unknowns for keeping your application attack surface smaller.  It helps you to avoid inclusion of components with unexpected features you don't want.  

Application Inspector can help **identify feature deltas** or changes between component versions which can be critical for detecting injection of backdoors.

It can be used to **automate detection of features** of interest to identify components that require additional scrutiny as part of your build pipeline or create a repository of metadata regarding all of your enterprise application.

Basically, we created Application Inspector to help us **identify risky third party software components** based on their specific features, but the tool is helpful in many non-security contexts as well. 

Application Inspector v1.0 is now in GENERAL AUDIENCE release status. Your feedback is important to us. If you're interested in contributing, please review the CONTRIBUTING.md.

# Contribute

We have a strong default starting base of Rules for feature detection.  But there are many feature identification patterns yet to be defined and we invite you to **submit ideas** on what you want to see or take a crack at defining a few.  This is a chance to literally impact the open source ecosystem helping provide a tool that everyone can use.  See the [Rules](https://github.com/microsoft/applicationinspector/wiki) section of the wiki for more.  

# Getting Application Inspector

To use Application Inspector, download the relevant binary (either platform-specific or the multi-platform .NET Core release) from the Releases page or see the NuGet Support page in our wiki. If you use the .NET Core version, you will need to have .NET Core 3.1 or later installed.  See the [JustRunIt.md](https://github.com/microsoft/ApplicationInspector/blob/master/JustRunIt.md) or [Build.md](https://github.com/microsoft/ApplicationInspector/blob/master/BUILD.md) files for help.

# Developers 

It might be valuable to consult the project wiki for additional background on Rules, Tags and more used to identify features.  Tags are used as a systematic hierarchical nomenclature e.g. Cryptography.Protocol.TLS to more easily represent features.  The commands may be used programmatically using just the Microsoft.CST.ApplicationInspector.Commands package.

## Usage

Application Inspector is availble as a command line tool or NuGet package and is supported on Windows, Linux, or MacOS.  

```
> dotnet ApplicationInspector.CLI.dll or on *Windows* simply ApplicationInspector.exe <command> <options>

Microsoft Application Inspector

(c) Microsoft Corporation. All rights reserved

ERROR(S):
  No verb selected.

  analyze        Inspect source directory/file/compressed file (.tgz|zip) against defined characteristics

  tagdiff        Compares unique tag values between two source paths

  tagtest        Test (T/F) for presence of custom rule set in source

  exporttags     Export unique rule tags to view what code features may be detected

  verifyrules    Verify custom rules syntax is valid

  packrules      Combine multiple rule files into one file for ease in distribution

  help           Display more information on a specific command.

  version        Display version information.
```

## Examples:

### Command Help
```
  Usage: dotnet ApplicationInspector.CLI.dll [arguments] [options]

  dotnet ApplicationInspector.CLI.dll <no args> -description of available commands
  dotnet ApplicationInspector.CLI.dll <command> <no args> -arg options description for a given command
```

### Analyze Command
```
  Usage: dotnet ApplicationInspector.CLI.dll analyze [arguments] [options]

  Arguments:
  -s, --source-path              Source file or directory to inspect

  -o, --output-file-path         Output file path

  -f, --output-file-format       Output format [html|json|text]

  -e, --text-format              Match text format specifiers

  -r, --custom-rules-path        Custom rules file or directory path

  -t, --tag-output-only          Output only identified tags

  -i, --ignore-default-rules     Exclude default rules bundled with application

  -d, --allow-dup-tags           Output contains unique and non-unique tag matches

  -b, --suppress-browser-open    Suppress automatic open to HTML output using default browser

  -c, --confidence-filters       Output only matches with specified confidence <value>,<value> [high|medium|low]

  -k, --file-path-exclusions     Exclude source files (none|default: sample,example,test,docs,.vs,.git)

  -x, --console-verbosity        Console verbosity [high|medium|low|none]

  -l, --log-file-path            Log file path

  -v, --log-file-level           Log file level [Debug|Info|Warn|Error|Trace|Fatal|Off]

  --help                         Display this help screen.

```
##### Scan a project directory, with output sent to "output.html" (default behavior includes launching default browser to this file)
```
  dotnet ApplicationInspector.CLI.dll analyze -s /home/user/myproject 
```
<<<<<<< HEAD
##### Scan using custom rules 
```
  dotnet ApplicationInspector.CLI.dll analyze -s /home/user/myproject -r /home/user/myrules 
```
##### Write to JSON format
```
  dotnet ApplicationInspector.CLI.dll analyze -s /home/user/myproject -f json
```
##### Write just unique tags found to file
```
  dotnet ApplicationInspector.CLI.dll analyze -s /home/user/myproject -f json -t
=======
##### Write to JSON format
```
  dotnet ApplicationInspector.dll analyze -s /home/user/myproject -f json -o results.json
>>>>>>> 552fc76c
```
### Tag Diff Command

Use to analyze and report on differences in tags (features) between two project or project versions e.g. v1, v2 to see what changed
```
  Usage: dotnet ApplicationInspector.CLI.dll tagdiff [arguments] [options]

  Arguments:
  --src1                        Source 1 to compare

  --src2                        Source 2 to compare

  -t, --test-type               Type of test to run [equality|inequality]

  -r, --custom-rules-path       Custom rules file or directory path

  -i, --ignore-default-rules    Exclude default rules bundled with application

  -o, --output-file-path        Output file path

  -x, --console-verbosity       Console verbosity [high|medium|low|none]

  -l, --log-file-path           Log file path

  -v, --log-file-level          Log file level [Debug|Info|Warn|Error|Trace|Fatal|Off]

  --help                        Display this help screen.

```
##### Simplist way to see the delta in tag features between two projects
```
  dotnet ApplicationInspector.CLI.dll tagdiff --src1 /home/user/project1 --src2 /home/user/project2
```
##### Basic use
```
  dotnet ApplicationInspector.CLI.dll tagdiff --src1 /home/user/project1 --src2 /home/user/project2 -t equality
```
##### Basic use
```
  dotnet ApplicationInspector.CLI.dll tagdiff --src1 /home/user/project1 --src2 /home/user/project2 -t inequality
```
### Tag Test Command

Used to verify (pass/fail) that a specified set of rule tags is present or not present in a project e.g.
user only wants to know true/false if cryptography is present as expected or if personal data is not present
as expected and get a simple yes/no result rather than a full analysis report.

Note: The user is expected to use the *custom-rules-path* option rather than the default ruleset because it is 
unlikely that any source package would contain all of the default rules and testing for all default rules present in source
will likely yield a false or fail result in most cases.
```
  Usage: dotnet ApplicationInspector.CLI.dll tagtest [arguments] [options

  Arguments:
  -s, --source-path          Source file or directory to inspect

  -t, --test-type            Test to perform [rulespresent|rulesnotpresent]

  -r, --custom-rules-path    Custom rules file or directory path

  -o, --output-file-path     Output file path

  -x, --console-verbosity    Console verbosity [high|medium|low|none]

  -l, --log-file-path        Log file path

  -v, --log-file-level       Log file level [Debug|Info|Warn|Error|Trace|Fatal|Off]

  --help                     Display this help screen.

 ```
#### Simplest use to see if a set of rules are all present in a project
```
  dotnet ApplicationInspector.CLI.dll tagtest -s /home/user/project1 -r /home/user/myrules.json
```
#### Basic use
```
  dotnet ApplicationInspector.CLI.dll tagtest -s /home/user/project1 -r /home/user/myrules.json -t rulespresent
```
#### Basic use
```
  dotnet ApplicationInspector.CLI.dll tagtest -s /home/user/project1 -r /home/user/myrules.json -t rulesnotpresent
```
### Export Tags Command

  Simple export of the ruleset tags representing what features are supported for detection
```
  Usage: dotnet ApplicationInspector.CLI.dll exporttags [arguments] [options]

  Arguments:
  -r, --custom-rules-path       Custom rules path

  -i, --ignore-default-rules    Ignore default rules bundled with application. 

  -o, --output-file-path        Path to output file

  -x, --console-verbosity       Console verbosity [high|medium|low]

  --help                        Display this help screen.

```
##### Export default rule tags to console
```
  dotnet ApplicationInspector.CLI.dll exporttags
```
##### Using output file
```
  dotnet ApplicationInspector.CLI.dll exporttags -o /home/user/myproject/exportags.txt
```
##### With custom rules and output file
```
  dotnet ApplicationInspector.CLI.dll exporttags -r /home/user/myproject/customrules -o /hom/user/myproject/exportags.txt
```
### Verify Rules Command

Verify a custom ruleset is compatible and error free for use with Application Inspector.  Note the default ruleset is already
verified as part of the Build process and does not normally require a separate verification.
```
  Usage: dotnet ApplicationInspector.CLI.dll verifyrules [arguments]

  Arguments:
  -r, --custom-rules-path    Custom rules file or directory path

  -o, --output-file-path     Output file path

  -x, --console-verbosity    Console verbosity [high|medium|low|none]

  -l, --log-file-path        Log file path

  -v, --log-file-level       Log file level [Debug|Info|Warn|Error|Trace|Fatal|Off]

  --help                     Display this help screen.

```
##### Simpliest case
```
  dotnet ApplicationInspector.CLI.dll verifyrules -r /home/user/mycustomrules
```
### Pack Rules Command

Condense multiple rule files into one for ease in distribution with Application Inspector
```
  Usage: dotnet ApplicationInspector.CLI.dll packrules [arguments]

  Arguments:

    -d, --pack-default-rules    Repack default rules.  Automatic on Application Inspector build.

    -r, --custom-rules-path     Custom rules file or directory path

    -o, --output-file-path      Output file path

    -i, --not-indented          Remove indentation from json output

    -x, --console-verbosity     Console verbosity [high|medium|low|none]

    -l, --log-file-path         Log file path

    -v, --log-file-level        Log file level [Debug|Info|Warn|Error|Trace|Fatal|Off]

    --help                      Display this help screen.

```
##### Simplist case to repack default rules into default or alternate location
```
  dotnet ApplicationInspector.CLI.dll packrules -d -o /home/user/myproject/defaultrules.json
```
##### Using custom rules only
```
  dotnet ApplicationInspector.CLI.dll packrules -r /home/user/myproject/customrules -o /home/user/mypackedcustomrules.json
```
# Build Instructions

Building from source requires .NET Core 3.0. Standard dotnet build commands can be run from the root source folder.

### Framework Dependent
```
  dotnet build -c Release
```
### Platform Targeted Portable
```
  dotnet publish -c Release -r win-x86
  dotnet publish -c Release -r linux-x64
  dotnet publish -c Release -r osx-x64
```
<|MERGE_RESOLUTION|>--- conflicted
+++ resolved
@@ -119,7 +119,6 @@
 ```
   dotnet ApplicationInspector.CLI.dll analyze -s /home/user/myproject 
 ```
-<<<<<<< HEAD
 ##### Scan using custom rules 
 ```
   dotnet ApplicationInspector.CLI.dll analyze -s /home/user/myproject -r /home/user/myrules 
@@ -131,11 +130,6 @@
 ##### Write just unique tags found to file
 ```
   dotnet ApplicationInspector.CLI.dll analyze -s /home/user/myproject -f json -t
-=======
-##### Write to JSON format
-```
-  dotnet ApplicationInspector.dll analyze -s /home/user/myproject -f json -o results.json
->>>>>>> 552fc76c
 ```
 ### Tag Diff Command
 
@@ -165,7 +159,7 @@
   --help                        Display this help screen.
 
 ```
-##### Simplist way to see the delta in tag features between two projects
+##### Simplist way to see the delta of tag features between two projects
 ```
   dotnet ApplicationInspector.CLI.dll tagdiff --src1 /home/user/project1 --src2 /home/user/project2
 ```
@@ -320,4 +314,4 @@
   dotnet publish -c Release -r win-x86
   dotnet publish -c Release -r linux-x64
   dotnet publish -c Release -r osx-x64
-```
+```